# Copyright 2019 Google Inc. All rights reserved.
#
# Licensed under the Apache License, Version 2.0 (the "License");
# you may not use this file except in compliance with the License.
# You may obtain a copy of the License at
#
#      http://www.apache.org/licenses/LICENSE-2.0
#
# Unless required by applicable law or agreed to in writing, software
# distributed under the License is distributed on an "AS IS" BASIS,
# WITHOUT WARRANTIES OR CONDITIONS OF ANY KIND, either express or implied.
# See the License for the specific language governing permissions and
# limitations under the License.

"""Module with CRMintApp worker classes."""

from datetime import datetime
from datetime import timedelta
from fnmatch import fnmatch
from functools import wraps
import json
import os
from random import random
import time
import urllib
from urllib2 import HTTPError
import uuid
<<<<<<< HEAD
import yaml
=======
import requests
>>>>>>> b358f954

from apiclient.discovery import build
from apiclient.errors import HttpError
from apiclient.http import MediaIoBaseUpload
import cloudstorage as gcs
from google.cloud import bigquery
from google.cloud.exceptions import ClientError
from googleads import adwords
from oauth2client.service_account import ServiceAccountCredentials
import requests
import zeep.cache


_KEY_FILE = os.path.join(os.path.dirname(__file__), '..', 'data',
                         'service-account.json')
AVAILABLE = (
    'BQMLTrainer',
    'BQQueryLauncher',
    'BQToCM',
    'BQToMeasurementProtocol',
    'BQToStorageExporter',
    'Commenter',
    'GAAudiencesUpdater',
    'GADataImporter',
    'GAToBQImporter',
    'MLPredictor',
    'MLTrainer',
    'MLVersionDeployer',
    'StorageChecker',
    'StorageCleaner',
    'StorageToBQImporter',
<<<<<<< HEAD
=======
    'BQToCM',
    'ImportOfflineAppConversion',
>>>>>>> b358f954
)

# Defines how many times to retry on failure, default to 5 times.
DEFAULT_MAX_RETRIES = os.environ.get('MAX_RETRIES', 1)

# pylint: disable=too-few-public-methods

class WorkerException(Exception):
  """Worker execution exceptions expected in task handler."""


class Worker(object):
  """Abstract worker class."""

  # A list describing worker parameters. Each element in the list is a tuple
  # of five elements: 0) parameter's name, 1) parameter's type, 2) True if
  # parameter is required, False otherwise, 3) default value to use when
  # parameter value is missing, and 4) label to show near parameter's field in
  # a web UI. See examples below in worker classes.
  PARAMS = []

  GLOBAL_SETTINGS = []

  # Maximum number of execution attempts.
  MAX_ATTEMPTS = 1

  def __init__(self, params, pipeline_id, job_id):
    self._pipeline_id = pipeline_id
    self._job_id = job_id
    self._params = params
    for p in self.PARAMS:
      try:
        self._params[p[0]]
      except KeyError:
        self._params[p[0]] = p[3]
    self._workers_to_enqueue = []

  def _log(self, level, message, *substs):
    from core import cloud_logging
    self.retry(cloud_logging.logger.log_struct)({
        'labels': {
            'pipeline_id': self._pipeline_id,
            'job_id': self._job_id,
            'worker_class': self.__class__.__name__,
        },
        'log_level': level,
        'message': message % substs,
    })

  def log_info(self, message, *substs):
    self._log('INFO', message, *substs)

  def log_warn(self, message, *substs):
    self._log('WARNING', message, *substs)

  def log_error(self, message, *substs):
    self._log('ERROR', message, *substs)

  def execute(self):
    self.log_info('Started with params: %s',
                  json.dumps(self._params, sort_keys=True, indent=2,
                             separators=(', ', ': ')))
    try:
      self._execute()
    except ClientError as e:
      raise WorkerException(e)
    self.log_info('Finished successfully')
    return self._workers_to_enqueue

  def _execute(self):
    """Abstract method that does actual worker's job."""
    pass

  def _enqueue(self, worker_class, worker_params, delay=0):
    self._workers_to_enqueue.append((worker_class, worker_params, delay))

  def retry(self, func, max_retries=DEFAULT_MAX_RETRIES):
    """Decorator implementing retries with exponentially increasing delays."""
    @wraps(func)
    def func_with_retries(*args, **kwargs):
      """Retriable version of function being decorated."""
      tries = 0
      while tries < max_retries:
        try:
          return func(*args, **kwargs)
        except HTTPError as e:
          # If it is a client side error, then there's no reason to retry.
          if e.resp.status > 399 and e.resp.status < 500:
            raise e
        except Exception as e:  # pylint: disable=broad-except
          tries += 1
          delay = 5 * 2 ** (tries + random())
          time.sleep(delay)
      return func(*args, **kwargs)
    return func_with_retries


class Commenter(Worker):
  """Dummy worker that fails when checkbox is unchecked."""

  PARAMS = [
      ('comment', 'text', False, '', 'Comment'),
      ('success', 'boolean', True, False, 'Finish successfully'),
  ]

  def _execute(self):
    if not self._params['success']:
      msg = '"{}" is unchecked: {}'.format(
          self.PARAMS[1][4],
          self._params['comment'])
      raise WorkerException(msg)


class BQWorker(Worker):
  """Abstract BigQuery worker."""

  def _get_client(self):
    bigquery.Client.SCOPE = (
        'https://www.googleapis.com/auth/bigquery',
        'https://www.googleapis.com/auth/cloud-platform',
        'https://www.googleapis.com/auth/drive')
    client = bigquery.Client.from_service_account_json(_KEY_FILE)
    if self._params['bq_project_id'].strip():
      client.project = self._params['bq_project_id']
    return client

  def _bq_setup(self):
    self._client = self._get_client()
    self._dataset = self._client.dataset(self._params['bq_dataset_id'])
    self._table = self._dataset.table(self._params['bq_table_id'])
    self._job_name = '%i_%i_%s_%s' % (self._pipeline_id, self._job_id,
                                      self.__class__.__name__, uuid.uuid4())

  def _begin_and_wait(self, *jobs):
    for job in jobs:
      job.begin()
    delay = 5
    wait_time = 0
    all_jobs_done = False
    while not all_jobs_done:
      wait_time += delay
      if wait_time > 300:  # If 5 minutes passed, then spawn BQWaiter.
        worker_params = {
            'job_names': [job.name for job in jobs],
            'bq_project_id': self._params['bq_project_id']
        }
        self._enqueue('BQWaiter', worker_params, 60)
        return
      time.sleep(delay)
      if delay < 30:
        delay = [5, 10, 15, 20, 30][wait_time / 60]
      all_jobs_done = True
      for job in jobs:
        job.reload()
        if job.error_result is not None:
          raise WorkerException(job.error_result['message'])
        if job.state != 'DONE':
          all_jobs_done = False
          break


class BQWaiter(BQWorker):
  """Worker that checks BQ job status and respawns itself if job is running."""

  def _execute(self):
    client = self._get_client()
    for job_name in self._params['job_names']:
      # pylint: disable=protected-access
      job = bigquery.job._AsyncJob(job_name, client)
      # pylint: enable=protected-access
      job.reload()
      if job.error_result is not None:
        raise WorkerException(job.error_result['message'])
      if job.state != 'DONE':
        worker_params = {
            'job_names': self._params['job_names'],
            'bq_project_id': self._params['bq_project_id']
        }
        self._enqueue('BQWaiter', worker_params, 60)
        return


class BQQueryLauncher(BQWorker):
  """Worker to run SQL queries in BigQuery."""

  PARAMS = [
      ('query', 'sql', True, '', 'Query'),
      ('bq_project_id', 'string', False, '', 'BQ Project ID'),
      ('bq_dataset_id', 'string', True, '', 'BQ Dataset ID'),
      ('bq_table_id', 'string', True, '', 'BQ Table ID'),
      ('overwrite', 'boolean', True, False, 'Overwrite table'),
  ]

  def _execute(self):
    self._bq_setup()
    job = self._client.run_async_query(self._job_name, self._params['query'])
    job.destination = self._table
    job.use_legacy_sql = False
    if self._params['overwrite']:
      job.write_disposition = 'WRITE_TRUNCATE'
    else:
      job.write_disposition = 'WRITE_APPEND'
    self._begin_and_wait(job)


class StorageWorker(Worker):
  """Abstract worker class for Cloud Storage workers."""

  def _get_matching_stats(self, patterned_uris):
    stats = []
    patterns = {}
    for patterned_uri in patterned_uris:
      patterned_uri_split = patterned_uri.split('/')
      bucket = '/'.join(patterned_uri_split[1:3])
      pattern = '/'.join(patterned_uri_split[1:])
      try:
        if pattern not in patterns[bucket]:
          patterns[bucket].append(pattern)
      except KeyError:
        patterns[bucket] = [pattern]
    for bucket in patterns:
      for stat in gcs.listbucket(bucket):
        if not stat.is_dir:
          for pattern in patterns[bucket]:
            if fnmatch(stat.filename, pattern):
              stats.append(stat)
              break
    return stats


class StorageCleaner(StorageWorker):
  """Worker to delete stale files in Cloud Storage."""

  PARAMS = [
      ('file_uris', 'string_list', True, '',
       ('List of file URIs and URI patterns (e.g. gs://bucket/data.csv or '
        'gs://bucket/data_*.csv)')),
      ('expiration_days', 'number', True, 30,
       'Days to keep files since last modification'),
  ]

  def _execute(self):
    delta = timedelta(self._params['expiration_days'])
    expiration_datetime = datetime.now() - delta
    expiration_timestamp = time.mktime(expiration_datetime.timetuple())
    stats = self._get_matching_stats(self._params['file_uris'])
    for stat in stats:
      if stat.st_ctime < expiration_timestamp:
        gcs.delete(stat.filename)
        self.log_info('gs:/%s file deleted.', stat.filename)


class StorageChecker(StorageWorker):
  """Worker to check if files matching the patterns exist in Cloud Storage."""

  PARAMS = [
      ('file_uris', 'string_list', True, '',
       ('List of file URIs and URI patterns (e.g. gs://bucket/data.csv or '
        'gs://bucket/data_*.csv)')),
      ('min_size', 'number', False, '',
       'Least total size of matching files in bytes required for success'),
  ]

  def _execute(self):
    try:
      min_size = int(self._params['min_size'])
    except TypeError:
      min_size = 0
    stats = self._get_matching_stats(self._params['file_uris'])
    if not stats:
      raise WorkerException('Files matching the patterns were not found')
    size = reduce(lambda total, stat: total + stat.st_size, stats, 0)
    if size < min_size:
      raise WorkerException('Files matching the patterns are too small')



class StorageToBQImporter(StorageWorker, BQWorker):
  """Worker to import a CSV file into a BigQuery table."""

  PARAMS = [
      ('source_uris', 'string_list', '', True,
       'Source CSV or JSON files URIs (e.g. gs://bucket/data.csv)'),
      ('bq_project_id', 'string', False, '', 'BQ Project ID'),
      ('bq_dataset_id', 'string', True, '', 'BQ Dataset ID'),
      ('bq_table_id', 'string', True, '', 'BQ Table ID'),
      ('overwrite', 'boolean', True, False, 'Overwrite table'),
      ('dont_create', 'boolean', True, False,
       'Don\'t create table if doesn\'t exist'),
      ('autodetect', 'boolean', True, False,
       'Autodetect schema and other parameters'),
      ('rows_to_skip', 'number', False, 0, 'Header rows to skip'),
      ('errors_to_allow', 'number', False, 0, 'Number of errors allowed'),
      ('import_json', 'boolean', False, False, 'Source is in JSON format'),
  ]

  def _get_source_uris(self):
    stats = self._get_matching_stats(self._params['source_uris'])
    return ['gs:/%s' % s.filename for s in stats]

  def _execute(self):
    self._bq_setup()
    source_uris = self._get_source_uris()
    job = self._client.load_table_from_storage(
        self._job_name, self._table, *source_uris)
    if self._params['import_json']:
      job.source_format = 'NEWLINE_DELIMITED_JSON'
    else:
      try:
        job.skip_leading_rows = self._params['rows_to_skip']
      except KeyError:
        job.skip_leading_rows = 0
    job.autodetect = self._params['autodetect']
    if job.autodetect:
      # Ugly patch to make autodetection work. See https://goo.gl/shWLKf
      # pylint: disable=protected-access
      def _build_resource_with_autodetect():
        resource = bigquery.job.LoadTableFromStorageJob._build_resource(job)
        resource['configuration']['load']['autodetect'] = True
        return resource
      job._build_resource = _build_resource_with_autodetect
      # pylint: enable=protected-access
    else:
      job.allow_jagged_rows = True
      job.allow_quoted_newlines = True
      job.ignore_unknown_values = True
    try:
      job.max_bad_records = self._params['errors_to_allow']
    except KeyError:
      job.max_bad_records = 0
    if self._params['overwrite']:
      job.write_disposition = 'WRITE_TRUNCATE'
    else:
      job.write_disposition = 'WRITE_APPEND'
    if self._params['dont_create']:
      job.create_disposition = 'CREATE_NEVER'
    else:
      job.create_disposition = 'CREATE_IF_NEEDED'
    self._begin_and_wait(job)


class BQToStorageExporter(BQWorker):
  """Worker to export a BigQuery table to a CSV file."""

  PARAMS = [
      ('bq_project_id', 'string', False, '', 'BQ Project ID'),
      ('bq_dataset_id', 'string', True, '', 'BQ Dataset ID'),
      ('bq_table_id', 'string', True, '', 'BQ Table ID'),
      ('destination_uri', 'string', True, '',
       'Destination CSV or JSON file URI (e.g. gs://bucket/data.csv)'),
      ('print_header', 'boolean', True, False, 'Include a header row'),
      ('export_json', 'boolean', False, False, 'Export in JSON format'),
  ]

  def _execute(self):
    self._bq_setup()
    job = self._client.extract_table_to_storage(
        self._job_name, self._table, self._params['destination_uri'])
    job.print_header = self._params['print_header']
    if self._params['export_json']:
      job.destination_format = 'NEWLINE_DELIMITED_JSON'
    self._begin_and_wait(job)


class GAWorker(Worker):
  """Abstract class with GA-specific methods."""

  def _ga_setup(self, v='v4'):
    credentials = ServiceAccountCredentials.from_json_keyfile_name(_KEY_FILE)
    service = 'analyticsreporting' if v == 'v4' else 'analytics'
    self._ga_client = build(service, v, credentials=credentials)

  def _parse_accountid_from_propertyid(self):
    return self._params['property_id'].split('-')[1]


class GAToBQImporter(BQWorker, GAWorker):
  """Worker to load data into BQ from GA using Core Reporting API."""

  PARAMS = [
      ('view_ids', 'string_list', True, '', 'View IDs (e.g. 12345)'),
      ('start_date', 'string', True, '', 'Start date (e.g. 2015-12-31)'),
      ('end_date', 'string', True, '', 'End date (e.g. 2016-12-31)'),
      ('day_by_day', 'boolean', True, False, 'Fetch data day by day'),
      ('metrics', 'string_list', True, '', 'Metrics (e.g. ga:users)'),
      ('dimensions', 'string_list', False, '', 'Dimensions (e.g. ga:source)'),
      ('filters', 'string', False, '',
       'Filters (e.g. ga:deviceCategory==mobile)'),
      ('include_empty_rows', 'boolean', True, False, 'Include empty rows'),
      ('bq_project_id', 'string', False, '', 'BQ Project ID'),
      ('bq_dataset_id', 'string', True, '', 'BQ Dataset ID'),
      ('bq_table_id', 'string', True, '', 'BQ Table ID'),
  ]

  def _compose_report(self):
    dimensions = [{'name': d} for d in self._params['dimensions']]
    metrics = [{'expression': m} for m in self._params['metrics']]
    self._request = {
        'viewId': None,
        'dateRanges': None,
        'dimensions': dimensions,
        'metrics': metrics,
        'filtersExpression': self._params['filters'],
        'hideTotals': True,
        'hideValueRanges': True,
        'includeEmptyRows': self._params['include_empty_rows'],
        'samplingLevel': 'LARGE',
        'pageSize': 10000,
    }

  def _get_report(self, view_id, start_date, end_date):
    # TODO(dulacp): refactor this method, too complex branching logic

    log_str = 'View ID %s from %s till %s' % (view_id, start_date, end_date)
    self.log_info('Fetch for %s started', log_str)
    rows_fetched = 0
    self._request['view_id'] = view_id
    self._request['dateRanges'] = [{
        'startDate': start_date,
        'endDate': end_date,
    }]
    body = {'reportRequests': [self._request]}
    while True:
      request = self._ga_client.reports().batchGet(body=body)
      response = self.retry(request.execute)()
      report = response['reports'][0]
      dimensions = [d.replace(':', '_') for d in
                    report['columnHeader']['dimensions']]
      metrics = [m['name'].replace(':', '_') for m in
                 report['columnHeader']['metricHeader']['metricHeaderEntries']]
      ga_row = {
          'view_id': view_id,
          'start_date': start_date,
          'end_date': end_date,
      }
      try:
        for row in report['data']['rows']:
          for dimension, value in zip(dimensions, row['dimensions']):
            ga_row[dimension] = value
          for metric, value in zip(metrics, row['metrics'][0]['values']):
            ga_row[metric] = value
          bq_row = []
          for field in self._table.schema:
            try:
              bq_row.append(ga_row[field.name])
            except KeyError:
              bq_row.append(None)
          self._bq_rows.append(tuple(bq_row))
        self._flush()
        rows_fetched += len(report['data']['rows'])
        try:
          self._request['pageToken'] = report['nextPageToken']
        except KeyError:
          try:
            del self._request['pageToken']
          except KeyError:
            pass
          break
      except KeyError:
        break
    if rows_fetched:
      self.log_info('%i rows of data fetched for %s', rows_fetched, log_str)
    else:
      self.log_warn('No rows of data fetched for %s', log_str)

  def _flush(self, forced=False):
    if self._bq_rows:
      if forced or len(self._bq_rows) > 9999:
        for i in xrange(0, len(self._bq_rows), 10000):
          self._table.insert_data(self._bq_rows[i:i + 10000])
        self._bq_rows = []

  def _execute(self):
    self._bq_setup()
    self._table.reload()
    self._ga_setup()
    self._compose_report()
    self._bq_rows = []
    if self._params['day_by_day']:
      start_date = datetime.strptime(
          self._params['start_date'], '%Y-%m-%d').date()
      end_date = datetime.strptime(
          self._params['end_date'], '%Y-%m-%d').date()
      date_str = start_date.strftime('%Y-%m-%d')
      for view_id in self._params['view_ids']:
        self._get_report(view_id, date_str, date_str)
      self._flush(forced=True)
      if start_date != end_date:
        start_date += timedelta(1)
        params = self._params.copy()
        params['start_date'] = start_date.strftime('%Y-%m-%d')
        self._enqueue(self.__class__.__name__, params)
    else:
      for view_id in self._params['view_ids']:
        self._get_report(
            view_id, self._params['start_date'], self._params['end_date'])
      self._flush(forced=True)


class GADataImporter(GAWorker):
  """Imports CSV data from Cloud Storage to GA using Data Import."""

  PARAMS = [
      ('csv_uri', 'string', True, '',
       'CSV data file URI (e.g. gs://bucket/data.csv)'),
      ('property_id', 'string', True, '',
       'GA Property Tracking ID (e.g. UA-12345-3)'),
      ('dataset_id', 'string', True, '',
       'GA Dataset ID (e.g. sLj2CuBTDFy6CedBJw)'),
      ('max_uploads', 'number', False, '',
       'Maximum uploads to keep in GA Dataset (leave empty to keep all)'),
      ('delete_before', 'boolean', True, False,
       'Delete older uploads before upload'),
      ('account_id', 'string', False, '', 'GA Account ID'),
  ]

  _BUFFER_SIZE = 256 * 1024

  def _upload(self):
    with gcs.open(self._file_name, read_buffer_size=self._BUFFER_SIZE) as f:
      media = MediaIoBaseUpload(f, mimetype='application/octet-stream',
                                chunksize=self._BUFFER_SIZE, resumable=True)
      request = self._ga_client.management().uploads().uploadData(
          accountId=self._account_id,
          webPropertyId=self._params['property_id'],
          customDataSourceId=self._params['dataset_id'],
          media_body=media)
      response = None
      tries = 0
      milestone = 0
      while response is None and tries < 5:
        try:
          status, response = request.next_chunk()
        except HttpError, e:
          if e.resp.status in [404, 500, 502, 503, 504]:
            tries += 1
            delay = 5 * 2 ** (tries + random())
            self.log_warn('%s, Retrying in %.1f seconds...', e, delay)
            time.sleep(delay)
          else:
            raise WorkerException(e)
        else:
          tries = 0
        if status:
          progress = int(status.progress() * 100)
          if progress >= milestone:
            self.log_info('Uploaded %d%%.', int(status.progress() * 100))
            milestone += 20
      self.log_info('Upload Complete.')

  def _delete_older(self, uploads_to_keep):
    request = self._ga_client.management().uploads().list(
        accountId=self._account_id, webPropertyId=self._params['property_id'],
        customDataSourceId=self._params['dataset_id'])
    response = self.retry(request.execute)()
    uploads = sorted(response.get('items', []), key=lambda u: u['uploadTime'])
    if uploads_to_keep:
      ids_to_delete = [u['id'] for u in uploads[:-uploads_to_keep]]
    else:
      ids_to_delete = [u['id'] for u in uploads]
    if ids_to_delete:
      request = self._ga_client.management().uploads().deleteUploadData(
          accountId=self._account_id,
          webPropertyId=self._params['property_id'],
          customDataSourceId=self._params['dataset_id'],
          body={
              'customDataImportUids': ids_to_delete})
      self.retry(request.execute)()
      self.log_info('%i older upload(s) deleted.', len(ids_to_delete))

  def _execute(self):
    self._ga_setup('v3')
    if self._params['account_id']:
      self._account_id = self._params['account_id']
    else:
      self._account_id = self._parse_accountid_from_propertyid()
    self._file_name = self._params['csv_uri'].replace('gs:/', '')
    if self._params['max_uploads'] > 0 and self._params['delete_before']:
      self._delete_older(self._params['max_uploads'] - 1)
    self._upload()
    if self._params['max_uploads'] > 0 and not self._params['delete_before']:
      self._delete_older(self._params['max_uploads'])


class GAAudiencesUpdater(BQWorker, GAWorker):
  """Worker to update GA audiences using values from a BQ table.

  See: https://developers.google.com/analytics/devguides/config/mgmt/v3/mgmtReference/management/remarketingAudience#resource
  for more details on the required GA Audience JSON template format.
  """

  PARAMS = [
      ('property_id', 'string', True, '',
       'GA Property Tracking ID (e.g. UA-12345-3)'),
      ('bq_project_id', 'string', False, '', 'BQ Project ID'),
      ('bq_dataset_id', 'string', True, '', 'BQ Dataset ID'),
      ('bq_table_id', 'string', True, '', 'BQ Table ID'),
      ('template', 'text', True, '', 'GA audience JSON template'),
      ('account_id', 'string', False, '', 'GA Account ID'),
  ]

  def _infer_audiences(self):
    self._inferred_audiences = {}
    fields = [f.name for f in self._table.schema]
    for row in self._table.fetch_data():
      try:
        template_rendered = self._params['template'] % dict(zip(fields, row))
        audience = json.loads(template_rendered)
      except ValueError as e:
        raise WorkerException(e)
      self._inferred_audiences[audience['name']] = audience

  def _get_audiences(self):
    audiences = []
    start_index = 1
    max_results = 100
    total_results = 100
    while start_index <= total_results:
      request = self._ga_client.management().remarketingAudience().list(
          accountId=self._account_id,
          webPropertyId=self._params['property_id'],
          start_index=start_index,
          max_results=max_results)
      response = self.retry(request.execute)()
      total_results = response['totalResults']
      start_index += max_results
      audiences += response['items']
    self._current_audiences = {}
    names = self._inferred_audiences.keys()
    for audience in audiences:
      if audience['name'] in names:
        self._current_audiences[audience['name']] = audience

  def _equal(self, patch, audience):
    """Checks whether applying a patch would not change an audience.

    Args:
        patch: An object that is going to be used as a patch to update the
            audience.
        audience: An object representing audience to be patched.

    Returns:
       True if applying the patch won't change the audience, False otherwise.
    """
    dicts = [(patch, audience)]
    for d1, d2 in dicts:
      keys = d1 if isinstance(d1, dict) else xrange(len(d1))
      for k in keys:
        try:
          d2[k]
        except (IndexError, KeyError):
          return False
        if isinstance(d1[k], dict):
          if isinstance(d2[k], dict):
            dicts.append((d1[k], d2[k]))
          else:
            return False
        elif isinstance(d1[k], list):
          if isinstance(d2[k], list) and len(d1[k]) == len(d2[k]):
            dicts.append((d1[k], d2[k]))
          else:
            return False
        elif d1[k] != d2[k]:
          return False
    return True

  def _get_diff(self):
    """Composes lists of audiences to be created and updated in GA."""
    self._audiences_to_insert = []
    self._audiences_to_patch = {}
    for name in self._inferred_audiences:
      inferred_audience = self._inferred_audiences[name]
      if name in self._current_audiences:
        current_audience = self._current_audiences[name]
        if not self._equal(inferred_audience, current_audience):
          self._audiences_to_patch[current_audience['id']] = inferred_audience
      else:
        self._audiences_to_insert.append(inferred_audience)

  def _update_ga_audiences(self):
    """Updates and/or creates audiences in GA."""
    for audience in self._audiences_to_insert:
      request = self._ga_client.management().remarketingAudience().insert(
          accountId=self._account_id,
          webPropertyId=self._params['property_id'],
          body=audience)
      self.retry(request.execute)()
    for audience_id in self._audiences_to_patch:
      audience = self._audiences_to_patch[audience_id]
      request = self._ga_client.management().remarketingAudience().patch(
          accountId=self._account_id,
          webPropertyId=self._params['property_id'],
          remarketingAudienceId=audience_id,
          body=audience)
      self.retry(request.execute)()

  def _execute(self):
    if self._params['account_id']:
      self._account_id = self._params['account_id']
    else:
      self._account_id = self._parse_accountid_from_propertyid()
    self._bq_setup()
    self._table.reload()
    self._ga_setup('v3')
    self._infer_audiences()
    self._get_audiences()
    self._get_diff()
    self._update_ga_audiences()


class MLWorker(Worker):
  """Abstract ML Engine worker."""

  def _get_ml_client(self):
    credentials = ServiceAccountCredentials.from_json_keyfile_name(_KEY_FILE)
    self._ml_client = build('ml', 'v1', credentials=credentials)

  def _get_ml_job_id(self):
    self._ml_job_id = '%s_%i_%i_%s' % (self.__class__.__name__,
                                       self._pipeline_id, self._job_id,
                                       str(uuid.uuid4()).replace('-', '_'))


class MLWaiter(MLWorker):
  """Worker that checks ML job status and respawns itself if job is running."""

  FINAL_STATUSES = ('STATE_UNSPECIFIED', 'SUCCEEDED', 'FAILED', 'CANCELLED')

  def _execute(self):
    self._get_ml_client()
    request = self._ml_client.projects().jobs().get(
        name=self._params['job_name'])
    job = self.retry(request.execute)()
    if job.get('state') not in self.FINAL_STATUSES:
      self._enqueue('MLWaiter', {'job_name': self._params['job_name']}, 60)

class MLOperationWaiter(MLWorker):
  """ Worker that checks an ML operation's status and respawns'
  'itslef until the operation is done."""

  def _execute(self):
    self._get_ml_client()
    request = self._ml_client.projects().operations().get(
        name=self._params['operation_name'])
    operation = self.retry(request.execute)()
    if operation['done'] != True:
      self._enqueue('MLOperationWaiter',
                    {'operation_name': self._params['operation_name']}, 60)

class MLPredictor(MLWorker):
  """Worker to create ML batch prediction jobs."""

  PARAMS = [
      ('project', 'string', True, '', 'ML project ID'),
      ('model', 'string', True, '', 'ML model name'),
      ('version', 'string', True, '', 'ML model version'),
      ('input_uris', 'string_list', True, '',
       'URIs of input JSON files (e.g. gs://bucket/data.json)'),
      ('output_uri', 'string', True, '',
       'URI of folder to put predictions into (e.g. gs://bucket/folder)'),
  ]

  def _execute(self):
    project_id = 'projects/%s' % self._params['project']
    version_name = '%s/models/%s/versions/%s' % (
        project_id, self._params['model'], self._params['version'])
    self._get_ml_job_id()
    body = {
        'jobId': self._ml_job_id,
        'predictionInput': {
            'dataFormat': 'JSON',
            'inputPaths': self._params['input_uris'],
            'outputPath': self._params['output_uri'],
            'region': 'europe-west1',
            'versionName': version_name,
        }
    }
    self._get_ml_client()
    request = self._ml_client.projects().jobs().create(parent=project_id,
                                                       body=body)
    self.retry(request.execute)()
    job_name = '%s/jobs/%s' % (project_id, self._ml_job_id)
    self._enqueue('MLWaiter', {'job_name': job_name}, 60)

class MLTrainer(MLWorker):
  """Worker to train a ML model"""

  PARAMS = [
      ('project', 'string', True, '', 'ML project ID'),
      ('jobDir', 'string', True, '',
       'URI of folder to put output generated by AI platform '
       '(e.g. gs://bucket/folder)'),
      ('packageUris', 'string', True, '',
       'URI of python package e.g. gs://bucket/folder/filename.tar.gz'),
      ('scaleTier', 'string', True, '',
       'Scale Tier e.g. BASIC, STANDARD_1'),
      ('runtimeVersion', 'string', True, '',
       'Runtime version e.g. 1.10'),
      ('pythonModule', 'string', True, '',
       'Name of python module e.g. trainer.task'),
      ('args', 'string_list', True, '',
       'Enter the arguments to be passed to the python package. '
       'Key in one line, value in the next.')
  ]
  def _execute(self):

    self._get_ml_job_id()
    body = {
        'jobId': self._ml_job_id,
        'trainingInput': {
            'args': [a.strip() for a in self._params['args']],
            'packageUris': self._params['packageUris'],
            'region': 'europe-west1',
            'jobDir': self._params['jobDir'],
            'runtimeVersion': self._params['runtimeVersion'],
            'pythonModule': '%s' % (self._params['pythonModule'])
        }
    }

    project_id = 'projects/%s' % self._params['project']
    self._get_ml_client()
    request = self._ml_client.projects().jobs().create(
        parent=project_id, body=body)
    self.retry(request.execute)()
    job_name = '%s/jobs/%s' % (project_id, self._ml_job_id)
    self._enqueue('MLWaiter', {'job_name': job_name}, 60)

class MLVersionDeployer(MLWorker, StorageWorker):
  """Worker to deploy ML Model Version"""

  PARAMS = [
      ('project', 'string', True, '', 'ML project ID'),
      ('jobDir', 'string', True, '',
       'URI of GCS folder with a trained model'
       '(e.g. gs://bucket/folder)'),
      ('modelName', 'string', True, '',
       'Name of the ML model in Google Cloud AI Platform'),
      ('versionName', 'string', True, '',
       'Name of the version (letters, numbers, underscores only; '
       'must start with a letter)'),
      ('runtimeVersion', 'string', True, '',
       'Runtime version e.g. 1.10'),
      ('pythonVersion', 'string', True, '', 'Version of python, e.g. 3.5'),
      ('framework', 'string', True, '', 'Framework, eg. TENSORFLOW')
  ]

  def _execute(self):
    self._get_ml_job_id()

    # Find directory where newest saved model is located
    bucket = self._params['jobDir']
    stats = gcs.listbucket(bucket[4:])
    newest_file = None

    for stat in stats:
      if stat.filename.find('saved_model.pb') != -1:
        if newest_file is None:
          newest_file = stat
          if newest_file:
            if stat.st_ctime > newest_file.st_ctime:
              newest_file = stat

    body = {
       	"name": self._params['versionName'],
       	"description": "Test from python",
       	"deploymentUri": ("gs:/" + newest_file.
                          filename[0:newest_file.filename.rfind('/')]),
       	"pythonVersion": self._params['pythonVersion'],
       	"runtimeVersion": self._params['runtimeVersion'],
       	"framework": self._params['framework']
    }

    project_id = 'projects/%s' % self._params['project']
    self._get_ml_client()
    request = self._ml_client.projects().models().versions().create(
        parent=project_id + "/models/" + self._params['modelName'], body=body)
    response = self.retry(request.execute)()
    self._enqueue('MLOperationWaiter', {'operation_name': response['name']}, 60)


class MeasurementProtocolException(WorkerException):
  """Measurement Protocol execution exception."""
  pass


class BQToMeasurementProtocol(BQWorker):
  """Worker to push data through Measurement Protocol."""

  PARAMS = [
      ('bq_project_id', 'string', False, '', 'BQ Project ID'),
      ('bq_dataset_id', 'string', True, '', 'BQ Dataset ID'),
      ('bq_table_id', 'string', True, '', 'BQ Table ID'),
      ('mp_batch_size', 'number', True, 20, ('Measurement Protocol batch size '
                                             '(https://goo.gl/7VeWuB)')),
      ('debug', 'boolean', True, False, 'Debug mode'),
  ]

  # BigQuery batch size for querying results. Default to 1000.
  BQ_BATCH_SIZE = int(1e3)

  # Maximum number of jobs to enqueued before spawning a new scheduler.
  MAX_ENQUEUED_JOBS = 50

  def _execute(self):
    self._bq_setup()
    self._table.reload()
    page_token = self._params.get('bq_page_token', None)
    batch_size = self.BQ_BATCH_SIZE
    query_iterator = self.retry(self._table.fetch_data, max_retries=1)(
        max_results=batch_size,
        page_token=page_token)

    enqueued_jobs_count = 0
    for query_page in query_iterator.pages:  # pylint: disable=unused-variable
      # Enqueue job for this page
      worker_params = self._params.copy()
      worker_params['bq_page_token'] = page_token
      worker_params['bq_batch_size'] = self.BQ_BATCH_SIZE
      self._enqueue('BQToMeasurementProtocolProcessor', worker_params, 0)
      enqueued_jobs_count += 1

      # Updates the page token reference for the next iteration.
      page_token = query_iterator.next_page_token

      # Spawns a new job to schedule the remaining pages.
      if (enqueued_jobs_count >= self.MAX_ENQUEUED_JOBS
          and page_token is not None):
        worker_params = self._params.copy()
        worker_params['bq_page_token'] = page_token
        self._enqueue(self.__class__.__name__, worker_params, 0)
        return


class BQToMeasurementProtocolProcessor(BQWorker):
  """Worker pushing to Measurement Protocol the first page only of a query."""

  def _flatten(self, data):
    flat = False
    while not flat:
      flat = True
      for k in data.keys():
        if data[k] is None:
          del data[k]
        elif isinstance(data[k], list):
          for i, v in enumerate(data[k]):
            data['%s%i' % (k, i + 1)] = v
          del data[k]
          flat = False
        elif isinstance(data[k], dict):
          for l in data[k]:
            data['%s%s' % (k, l)] = data[k][l]
          del data[k]
          flat = False

  def _get_payload_from_data(self, data):
    self._flatten(data)
    payload = {'v': 1}  # Use version 1
    payload.update(data)
    return payload

  def _prepare_payloads_for_batch_request(self, payloads):
    """Merges payloads to send them in a batch request.

    Args:
        payloads: list of payload, each payload being a dictionary.

    Returns:
        Concatenated url-encoded payloads. For example:

          param1=value10&param2=value20
          param1=value11&param2=value21
    """
    assert isinstance(payloads, (list, tuple))
    payloads_utf8 = [sorted([(k, unicode(p[k]).encode('utf-8')) for k in p],
                            key=lambda t: t[0]) for p in payloads]
    return '\n'.join([urllib.urlencode(p) for p in payloads_utf8])

  def _send_batch_hits(self, batch_payload, user_agent='CRMint / 0.1'):
    """Sends a batch request to the Measurement Protocol endpoint.

    NB: Use the the HitBuilder service to validate a Measurement Protocol
        hit format with the Measurement Protocol Validation Server.

        https://ga-dev-tools.appspot.com/hit-builder/

    Args:
        batch_payload: list of payloads, each payload being a list of key/values
            tuples to pass to the Measurement Protocol batch endpoint.
        user_agent: string representing the client User Agent.

    Raises:
        MeasurementProtocolException: if the HTTP request fails.
    """
    headers = {'user-agent': user_agent}
    if self._debug:
      for payload in batch_payload.split('\n'):
        response = requests.post(
            'https://www.google-analytics.com/debug/collect',
            headers=headers,
            data=payload)
        result = json.loads(response.text)
        if (not result['hitParsingResult'] or
            not result['hitParsingResult'][0]['valid']):
          message = ('Invalid payload ("&" characters replaced with new lines):'
                     '\n\n%s\n\nValidation response:\n\n%s')
          readable_payload = payload.replace('&', '\n')
          self.log_warn(message, readable_payload, response.text)
    else:
      response = requests.post('https://www.google-analytics.com/batch',
                               headers=headers,
                               data=batch_payload)

      if response.status_code != requests.codes.ok:
        raise MeasurementProtocolException(
            'Failed to send event hit with status code (%s) and parameters: %s'
            % (response.status_code, batch_payload))

  def _send_payload_list(self, payload_list):
    batch_payload = self._prepare_payloads_for_batch_request(payload_list)
    try:
      self.retry(self._send_batch_hits, max_retries=1)(batch_payload)
    except MeasurementProtocolException as e:
      escaped_message = e.message.replace('%', '%%')
      self.log_error(escaped_message)

  def _process_query_results(self, query_data, query_schema):
    """Sends event hits from query data."""
    fields = [f.name for f in query_schema]
    payload_list = []
    for row in query_data:
      data = dict(zip(fields, row))
      payload = self._get_payload_from_data(data)
      payload_list.append(payload)
      if len(payload_list) >= self._params['mp_batch_size']:
        self._send_payload_list(payload_list)
        payload_list = []
    if payload_list:
      # Sends remaining payloads.
      self._send_payload_list(payload_list)

  def _execute(self):
    self._bq_setup()
    self._table.reload()
    self._debug = self._params['debug']
    page_token = self._params['bq_page_token'] or None
    batch_size = self._params['bq_batch_size']
    query_iterator = self.retry(self._table.fetch_data, max_retries=1)(
        max_results=batch_size,
        page_token=page_token)
    query_first_page = next(query_iterator.pages)
    self._process_query_results(query_first_page, query_iterator.schema)


class BQMLTrainer(BQWorker):
  """Worker to run BQML SQL queries in BigQuery."""

  PARAMS = [
      ('query', 'sql', True, '', 'Query'),
      ('bq_project_id', 'string', False, '', 'BQ Project ID'),
  ]

  def _execute(self):
    client = self._get_client()
    job_name = '%i_%i_%s_%s' % (self._pipeline_id, self._job_id,
                                self.__class__.__name__, uuid.uuid4())
    job = client.run_async_query(job_name, self._params['query'])
    job.use_legacy_sql = False
    self._begin_and_wait(job)


<<<<<<< HEAD
class AWWorker(Worker):
  """Abstract AdWords API worker."""
  _MAX_ITEMS_PER_CALL = 10000

  GLOBAL_SETTINGS = ['google_ads_refresh_token', 'client_id', 'client_secret',
                     'developer_token']


  def _aw_setup(self):
    """Create AdWords API client."""
    # Throw exception if one or more AdWords global params are missing.
    for name in self.GLOBAL_SETTINGS:
      if not name in self._params or not self._params[name]:
        raise WorkerException(
            "One or more AdWords API global parameters are missing.")
    client_params_dict = {
        'adwords': {
            'client_customer_id': self._params['client_customer_id'].strip(),
            'developer_token': self._params['developer_token'].strip(),
            'client_id': self._params['client_id'].strip(),
            'client_secret': self._params['client_secret'].strip(),
            'refresh_token': self._params['google_ads_refresh_token'].strip(),
        }
    }
    client_params_yaml = yaml.safe_dump(client_params_dict, encoding='utf-8',
                                        allow_unicode=True)
    self._aw_client = adwords.AdWordsClient.LoadFromString(client_params_yaml)
    self._aw_client.cache = zeep.cache.InMemoryCache()
=======
class AdsAPIWorker(Worker):
  """Abstract Customer Match worker."""
  _MAX_ITEMS_PER_CALL = 990

  # def _get_ads_api_client(self):
	# 	global _ADS_API_CLIENT
	# 	token_client = self._get_token_client()
	# 	if not _ADS_API_CLIENT:
	# 		_ADS_API_CLIENT = adwords.AdWordsClient(
  #       developer_token=self._params['developer_token'].strip(),
  #       oauth2_client=token_client,
  #       user_agent="CRMint",
  #       client_customer_id=self._params['client_customer_id'].strip(),
  #       cache=zeep.cache.InMemoryCache()
  #     )
  def _get_ads_api_client(self):
    yaml_string = AdsAPISettingsBuilder.build(self._params)
    ads_api_client = adwords.AdWordsClient.LoadFromString(yaml_string)
    ads_api_client.cache = zeep.cache.InMemoryCache()
    return ads_api_client


class AdsAPISettingsBuilder(object):
  """Class that build a YAML string from the params of a worker"""
  @staticmethod
  def build(params):
    string = "adwords:\n"
    string += '  client_customer_id: ' + params['client_customer_id'].strip() + '\n'
    string += '  developer_token: ' + params['developer_token'].strip() + '\n'
    string += '  client_id: ' + params['client_id'].strip() + '\n'
    string += '  client_secret: ' + params['client_secret'].strip() + '\n'
    string += '  refresh_token: ' + params['google_ads_refresh_token'].strip()
    return string


class CustomerMatchWorker(AdsAPIWorker):
  """Customer Match worker."""

  # Customer Match list fields
  EMAIL = 'Email'
  PHONE = 'Phone'
  MOBILE_ID = 'MobileId'
  USER_ID = 'UserId'
  FIRST_NAME = 'FirstName'
  LAST_NAME = 'LastName'
  COUNTRY_CODE = 'CountryCode'
  ZIP_CODE = 'ZipCode'
  LIST_NAME = 'List'
  IS_DATA_ENCRYPTED = False

  # Default Values
  GENERIC_LIST = 'CM TEST - Generic List from the API'

  def _execute(self):
    self.IS_DATA_ENCRYPTED = self._params['success']
    self._generate_list_data_structure()

  def _normalize_and_sha256(self, input_string):
    """Normalizes (lowercase, remove whitespace) and hashes a string with SHA-256.

    Args:
      s: The string to perform this operation on.

    Returns:
      A normalized and SHA-256 hashed string.
    """
    return hashlib.sha256(input_string.strip().lower()).hexdigest()

  def _generate_list_data_structure(self):
    data_structure = {}
    data_structure['emails'] = []
    data_structure['phones'] = []
    data_structure['mobile_ids'] = []
    data_structure['user_ids'] = []
    data_structure['addresses'] = []
    return data_structure


  def _read_query_data(self, query_data, fields):
    """Reads customer data from query_data and stores it in memory.

    Args:
      query_data: BQ table page.
    Returns:
      customer_data: Processed data from BQ table page.
    """
    customer_data = {}
    list_data = []

    line_count = 0
    for row in query_data:
      data = dict(zip(fields, row))

      if data.get(self.LIST_NAME):
        if not customer_data.get(data[self.LIST_NAME]):
          customer_data[data[self.LIST_NAME]] = self._generate_list_data_structure()
        list_data = customer_data[data[self.LIST_NAME]]
      else:
        # Use generic list
        if not customer_data.get(self.GENERIC_LIST):
          customer_data[self.GENERIC_LIST] = self._generate_list_data_structure()
        list_data = customer_data[self.GENERIC_LIST]

      if data.get(self.EMAIL):
        if self.IS_DATA_ENCRYPTED:
          list_data['emails'].append({'hashedEmail': data[self.EMAIL]})
        else:
          list_data['emails'].append({'hashedEmail': self._normalize_and_sha256(data[self.EMAIL])})

      if data.get(self.PHONE):
        if self.IS_DATA_ENCRYPTED:
          list_data['phones'].append({'hashedPhoneNumber': data[self.PHONE]})
        else:
          list_data['phones'].append(
              {'hashedPhoneNumber': self._normalize_and_sha256(data[self.PHONE])})

      if data.get(self.MOBILE_ID):
        list_data['mobile_ids'].append({'mobileId': data[self.MOBILE_ID]})
      if data.get(self.USER_ID):
        list_data['user_ids'].append({'userId': data[self.USER_ID]})
      if (data.get(self.FIRST_NAME) and data.get(self.LAST_NAME) and
          data.get(self.COUNTRY_CODE) and data.get(self.ZIP_CODE)):
        address = {}
        if self.IS_DATA_ENCRYPTED:
          address['hashedFirstName'] = data[self.FIRST_NAME]
          address['hashedLastName'] = data[self.LAST_NAME]
        else:
          address['hashedFirstName'] = self._normalize_and_sha256(data[self.FIRST_NAME])
          address['hashedLastName'] = self._normalize_and_sha256(data[self.LAST_NAME])
        address['CountryCode'] = data[self.COUNTRY_CODE]
        address['ZipCode'] = data[self.ZIP_CODE]
        list_data['addresses'].append(address)

      line_count += 1
>>>>>>> b358f954


class BQToCM(AWWorker, BQWorker):
  """Customer Match worker."""

  PARAMS = [
      ('bq_project_id', 'string', False, '', 'BQ Project ID'),
      ('bq_dataset_id', 'string', True, '', 'BQ Dataset ID'),
      ('bq_table_id', 'string', True, '', 'BQ Table ID'),
      ('client_customer_id', 'string', True, '', 'Google Ads Customer ID'),
      ('list_name', 'string', True, '', 'Audience List Name'),
      ('upload_key_type', 'string', True, 'CONTACT_INFO',
       'Matching key type: CONTACT_INFO, CRM_ID, or MOBILE_ADVERTISING_ID'),
      ('app_id', 'string', False, '', 'Mobile application ID'),
      ('membership_life_span', 'number', True, 10000,
       'Membership Life Span, days'),
      ('remove_data', 'boolean', True, False,
       'Remove data from existing Audience List'),
  ]

  # BigQuery batch size for querying results. Default to 10000.
  BQ_BATCH_SIZE = int(10000)

  def _get_user_list(self, user_list_service):
    """Get or create the Customer Match list."""
    # Check if the list already exists.
    selector = {
        'fields': ['Name', 'Id'],
        'predicates': [{
            'field': 'Name',
            'operator': 'EQUALS',
            'values': self._params['list_name'],
        }],
    }
    result = user_list_service.get(selector)
    if result['entries']:
<<<<<<< HEAD
      user_list = result['entries'][0]
      self.log_info('User list "%s" with ID = %d was found.',
                    user_list['name'], user_list['id'])
      return user_list['id']
    # The list doesn't exist, have to create one.
    user_list = {
        'xsi_type': 'CrmBasedUserList',
        'name': self._params['list_name'],
        'description': 'This is a list of users created by CRMint',
        'membershipLifeSpan': self._params['membership_life_span'],
        'uploadKeyType': self._params['upload_key_type'],
    }
    if self._params['upload_key_type'] == 'MOBILE_ADVERTISING_ID':
      user_list['appId'] = self._params['app_id']
    # Create an operation to add the user list.
    operations = [{'operator': 'ADD', 'operand': user_list}]
    result = user_list_service.mutate(operations)
    user_list = result['value'][0]
    self.log_info('The user list "%s" with ID = %d has been created.',
                  user_list['name'], user_list['id'])
    return user_list['id']

  def _process_page(self, page_data):
    """Upload data fetched from BigQuery table to the Customer Match list."""

    def remove_nones(obj):
      """Remove all None and empty dict values from a dict recursively."""
      if not isinstance(obj, dict):
        return obj
      clean_obj = {}
      for k in obj:
        v = remove_nones(obj[k])
        if v is not None:
          clean_obj[k] = v
      return clean_obj if clean_obj else None

    members = [remove_nones(row[0]) for row in page_data]
    user_list_service = self._aw_client.GetService('AdwordsUserListService',
                                                   'v201809')
    user_list_id = self._get_user_list(user_list_service)
    # Flow control to keep calls within usage limits.
=======
      self.log_info(
          'The user list %s is already created and its info was retrieved.',
          list_name)
      user_list_id = result['entries'][0]['id']
    else:
      self.log_info('The user list %s will be created.', list_name)
      user_list = {
          'xsi_type': 'CrmBasedUserList',
          'name': list_name,
          'description': 'This is a list of users uploaded from Adwords API',
          # CRM-based user lists can use a membershipLifeSpan of 10000 to indicate
          # unlimited; otherwise normal values apply.
          'membershipLifeSpan': 10000,
          'uploadKeyType': 'CONTACT_INFO'
      }
      # Create an operation to add the user list.
      operations = [{'operator': 'ADD', 'operand': user_list}]
      result = user_list_service.mutate(operations)
      user_list_id = result['value'][0]['id']

    members = []
    if customer_data['emails']:
      members.extend(customer_data['emails'])
    if customer_data['phones']:
      members.extend(customer_data['phones'])
    if customer_data['mobile_ids']:
      members.extend(customer_data['mobile_ids'])
    if customer_data['user_ids']:
      members.extend(customer_data['user_ids'])
    if customer_data['addresses']:
      members.extend(customer_data['addresses'])

    total_uploaded = 0
    # Flow control to keep calls within usage limits
>>>>>>> b358f954
    self.log_info('Starting upload.')
    for i in range(0, len(members), self._MAX_ITEMS_PER_CALL):
      members_to_upload = members[i:i + self._MAX_ITEMS_PER_CALL]
      mutate_members_operation = {
          'operand': {
              'userListId': user_list_id,
              'membersList': members_to_upload,
          },
      }
      if self._params["remove_data"]:
        mutate_members_operation['operator'] = 'REMOVE'
        operation_string = 'removed from'
      else:
        mutate_members_operation['operator'] = 'ADD'
        operation_string = 'added to'
      response = user_list_service.mutateMembers([mutate_members_operation])
      if 'userLists' in response:
        user_list = response['userLists'][0]
        self.log_info(
            '%d members were %s user list "%s" with ID = %d.',
            len(members_to_upload), operation_string, user_list['name'],
            user_list['id'])

  def _execute(self):
    self._aw_setup()
    self._bq_setup()
    self._table.reload()
    page_token = self._params.get('bq_page_token', None)
    page_iterator = self.retry(self._table.fetch_data, max_retries=1)(
        max_results=self.BQ_BATCH_SIZE,
        page_token=page_token)
<<<<<<< HEAD
    page = next(page_iterator.pages)
    self._process_page(page)
    # Update the page token reference for the next iteration.
    page_token = page_iterator.next_page_token
    if page_token:
      self._params['bq_page_token'] = page_token
      self._enqueue(self.__class__.__name__, self._params, 0)
=======

    enqueued_jobs_count = 0
    for query_page in query_iterator.pages:  # pylint: disable=unused-variable
      # Enqueue job for this page
      worker_params = self._params.copy()
      worker_params['bq_page_token'] = page_token
      worker_params['bq_batch_size'] = self.BQ_BATCH_SIZE
      self._enqueue('BQToCMProcessor', worker_params, 0)
      enqueued_jobs_count += 1

      # Updates the page token reference for the next iteration.
      page_token = query_iterator.next_page_token

      # Spawns a new job to schedule the remaining pages.
      if (enqueued_jobs_count >= self.MAX_ENQUEUED_JOBS
          and page_token is not None):
        worker_params = self._params.copy()
        worker_params['bq_page_token'] = page_token
        self._enqueue(self.__class__.__name__, worker_params, 0)
        return

  def _check_global_params(self):
    """If one or more global params are missing, we need to raise an exception and alert the user"""
    if \
    not self._params['client_id'] \
    or self._params['client_id']=="" \
    or not self._params['client_secret'] \
    or self._params['client_secret']=="" \
    or not self._params['google_ads_refresh_token'] \
    or self._params['google_ads_refresh_token']=="" \
    or not self._params['developer_token'] \
    or self._params['developer_token']=="":
      raise WorkerException("One or more global parameters are missing.")


class BQToCMProcessor(BQWorker, CustomerMatchWorker):
  """Worker pushing to Customer Match the first page only of a query"""

  def _process_query_results(self, query_data, query_schema):
    """Sends event hits from query data."""
    fields = [f.name for f in query_schema]
    payload_list = []
    customer_data = self._read_query_data(query_data, fields)
    for name in customer_data:
        self._upload_data(name, customer_data[name])


  def _execute(self):
    self._bq_setup()
    self._table.reload()
    page_token = self._params['bq_page_token'] or None
    batch_size = self._params['bq_batch_size']
    query_iterator = self.retry(self._table.fetch_data, max_retries=1)(
        max_results=batch_size,
        page_token=page_token)
    query_first_page = next(query_iterator.pages)
    self._process_query_results(query_first_page, query_iterator.schema)


class ImportOfflineAppConversion(BQWorker):

  PARAMS = [
      ('link_id', 'string', True, '', 'Link ID'),
      ('bq_project_id', 'string', False, '', 'BQ Project ID'),
      ('bq_dataset_id', 'string', True, '', 'BQ Dataset ID'),
      ('bq_table_id', 'string', True, '', 'BQ Table ID'),
  ]
  GLOBAL_SETTINGS = ['app_conversions_and_remarketing_developer_token']
  CONTENT_TYPE = 'application/json; charset=utf-8'
  HEADER_PARAMS = ['User_Agent', 'X_Forwarded_For']
  BODY_PARAM = 'app_event_data'
  REQUIRED_PARAMS = ['rdid', 'id_type', 'lat', 'app_version',
                     'os_version', 'sdk_version', 'timestamp',
                     'dev_token', 'link_id', 'app_event_type']
  OPTIONAL_PARAMS = ['value', 'app_event_name', 'currency_code', 'gclid']

  def _send_url(self, headers, params, data):
    """ Send API call given headers, parameters and extra data. Take ad_event_id
    and attributed values and send appended params to make second API call """

    response = requests.post('https://www.googleadservices.com/pagead/conversion/app/1.0',
                             headers=headers, params=params, json=data)

    if response.status_code != requests.codes.ok:
      self.log_info(
          'Failed to send event hit with status code (%s) and parameters: %s'
          % (response.status_code, params)
      )

    result = json.loads(response.text)

    try:
      params['ad_event_id'] = result['ad_events'][0]['ad_event_id']
    except:
      return

    params['attributed'] = result['attributed']

    self._send_second_url(headers, params, data)

  def _send_second_url(self, headers, params, data):
    """ Send second API call using fields from first API call. """

    second_response = requests.post(
        'https://www.googleadservices.com/pagead/conversion/app/1.0/cross_network',
        headers=headers, params=params, json=data)

    if second_response.status_code != requests.codes.ok:
      self.log_info(
          'Failed to send event hit with status code (%s) and parameters: %s'
          % (second_response.status_code, params)
      )

  def _process_query_results(self, query_data, query_schema):
    """ For each row in the BigQuery table, check if we have the
    required parameters and then check to see if we have any optional
    parameters. If a required parameter is missing, warn the user of which
    parameter. Create new dicts containing params and headers and for json
    if we have app_event_data present. Send to _send_url method to fetch data
    """

    link_id = self._params['link_id']
    dev_token = self._params['app_conversions_and_remarketing_developer_token']
    fields = [field.name for field in query_schema]
    for row in query_data:
      data = dict(zip(fields, row))
      data['dev_token'] = dev_token
      data['link_id'] = link_id
      try:
        for req_param in self.REQUIRED_PARAMS + self.HEADER_PARAMS:
          if data[req_param] is None:
            self.log_info('Missing required fields')
            raise ValueError((req_param, str(data)))
      except KeyError as e:
        self.log_error('Required field "%s" is missing' % e.message)
        break
      except ValueError as e:
        self.log_warn('Required field "%s" is missing in the row %s', e.message)
      params = {k: data[k] for k in self.REQUIRED_PARAMS + self.OPTIONAL_PARAMS
                if k in data and data[k] is not None}
      headers = {k.replace('_', '-'): data[k] for k in self.HEADER_PARAMS}
      headers['Content-Type'] = self.CONTENT_TYPE

      if self.BODY_PARAM in data and data[self.BODY_PARAM] is not None:
        json = {self.BODY_PARAM: data[self.BODY_PARAM]}
      else:
        json = None
        headers['Content-Length'] = '0'

      self._send_url(headers, params, json)

  def _execute(self):
    """ Executes worker by fetching table data. """

    page_token = self._params.get('bq_page_token', None)
    self._bq_setup()
    self._table.reload()
    query_iterator = self.retry(self._table.fetch_data, max_retries=1)(
        page_token=page_token)
    query_first_page = next(query_iterator.pages)
    self._process_query_results(query_first_page, query_iterator.schema)
>>>>>>> b358f954
<|MERGE_RESOLUTION|>--- conflicted
+++ resolved
@@ -25,11 +25,7 @@
 import urllib
 from urllib2 import HTTPError
 import uuid
-<<<<<<< HEAD
 import yaml
-=======
-import requests
->>>>>>> b358f954
 
 from apiclient.discovery import build
 from apiclient.errors import HttpError
@@ -48,6 +44,7 @@
 AVAILABLE = (
     'BQMLTrainer',
     'BQQueryLauncher',
+    'BQToAppConversionAPI',
     'BQToCM',
     'BQToMeasurementProtocol',
     'BQToStorageExporter',
@@ -61,15 +58,10 @@
     'StorageChecker',
     'StorageCleaner',
     'StorageToBQImporter',
-<<<<<<< HEAD
-=======
-    'BQToCM',
-    'ImportOfflineAppConversion',
->>>>>>> b358f954
 )
 
-# Defines how many times to retry on failure, default to 5 times.
-DEFAULT_MAX_RETRIES = os.environ.get('MAX_RETRIES', 1)
+# Defines how many times to retry on failure, default to 3 times.
+DEFAULT_MAX_RETRIES = os.environ.get('MAX_RETRIES', 3)
 
 # pylint: disable=too-few-public-methods
 
@@ -974,7 +966,7 @@
     self._table.reload()
     page_token = self._params.get('bq_page_token', None)
     batch_size = self.BQ_BATCH_SIZE
-    query_iterator = self.retry(self._table.fetch_data, max_retries=1)(
+    query_iterator = self.retry(self._table.fetch_data)(
         max_results=batch_size,
         page_token=page_token)
 
@@ -1112,7 +1104,7 @@
     self._debug = self._params['debug']
     page_token = self._params['bq_page_token'] or None
     batch_size = self._params['bq_batch_size']
-    query_iterator = self.retry(self._table.fetch_data, max_retries=1)(
+    query_iterator = self.retry(self._table.fetch_data)(
         max_results=batch_size,
         page_token=page_token)
     query_first_page = next(query_iterator.pages)
@@ -1136,7 +1128,6 @@
     self._begin_and_wait(job)
 
 
-<<<<<<< HEAD
 class AWWorker(Worker):
   """Abstract AdWords API worker."""
   _MAX_ITEMS_PER_CALL = 10000
@@ -1165,142 +1156,6 @@
                                         allow_unicode=True)
     self._aw_client = adwords.AdWordsClient.LoadFromString(client_params_yaml)
     self._aw_client.cache = zeep.cache.InMemoryCache()
-=======
-class AdsAPIWorker(Worker):
-  """Abstract Customer Match worker."""
-  _MAX_ITEMS_PER_CALL = 990
-
-  # def _get_ads_api_client(self):
-	# 	global _ADS_API_CLIENT
-	# 	token_client = self._get_token_client()
-	# 	if not _ADS_API_CLIENT:
-	# 		_ADS_API_CLIENT = adwords.AdWordsClient(
-  #       developer_token=self._params['developer_token'].strip(),
-  #       oauth2_client=token_client,
-  #       user_agent="CRMint",
-  #       client_customer_id=self._params['client_customer_id'].strip(),
-  #       cache=zeep.cache.InMemoryCache()
-  #     )
-  def _get_ads_api_client(self):
-    yaml_string = AdsAPISettingsBuilder.build(self._params)
-    ads_api_client = adwords.AdWordsClient.LoadFromString(yaml_string)
-    ads_api_client.cache = zeep.cache.InMemoryCache()
-    return ads_api_client
-
-
-class AdsAPISettingsBuilder(object):
-  """Class that build a YAML string from the params of a worker"""
-  @staticmethod
-  def build(params):
-    string = "adwords:\n"
-    string += '  client_customer_id: ' + params['client_customer_id'].strip() + '\n'
-    string += '  developer_token: ' + params['developer_token'].strip() + '\n'
-    string += '  client_id: ' + params['client_id'].strip() + '\n'
-    string += '  client_secret: ' + params['client_secret'].strip() + '\n'
-    string += '  refresh_token: ' + params['google_ads_refresh_token'].strip()
-    return string
-
-
-class CustomerMatchWorker(AdsAPIWorker):
-  """Customer Match worker."""
-
-  # Customer Match list fields
-  EMAIL = 'Email'
-  PHONE = 'Phone'
-  MOBILE_ID = 'MobileId'
-  USER_ID = 'UserId'
-  FIRST_NAME = 'FirstName'
-  LAST_NAME = 'LastName'
-  COUNTRY_CODE = 'CountryCode'
-  ZIP_CODE = 'ZipCode'
-  LIST_NAME = 'List'
-  IS_DATA_ENCRYPTED = False
-
-  # Default Values
-  GENERIC_LIST = 'CM TEST - Generic List from the API'
-
-  def _execute(self):
-    self.IS_DATA_ENCRYPTED = self._params['success']
-    self._generate_list_data_structure()
-
-  def _normalize_and_sha256(self, input_string):
-    """Normalizes (lowercase, remove whitespace) and hashes a string with SHA-256.
-
-    Args:
-      s: The string to perform this operation on.
-
-    Returns:
-      A normalized and SHA-256 hashed string.
-    """
-    return hashlib.sha256(input_string.strip().lower()).hexdigest()
-
-  def _generate_list_data_structure(self):
-    data_structure = {}
-    data_structure['emails'] = []
-    data_structure['phones'] = []
-    data_structure['mobile_ids'] = []
-    data_structure['user_ids'] = []
-    data_structure['addresses'] = []
-    return data_structure
-
-
-  def _read_query_data(self, query_data, fields):
-    """Reads customer data from query_data and stores it in memory.
-
-    Args:
-      query_data: BQ table page.
-    Returns:
-      customer_data: Processed data from BQ table page.
-    """
-    customer_data = {}
-    list_data = []
-
-    line_count = 0
-    for row in query_data:
-      data = dict(zip(fields, row))
-
-      if data.get(self.LIST_NAME):
-        if not customer_data.get(data[self.LIST_NAME]):
-          customer_data[data[self.LIST_NAME]] = self._generate_list_data_structure()
-        list_data = customer_data[data[self.LIST_NAME]]
-      else:
-        # Use generic list
-        if not customer_data.get(self.GENERIC_LIST):
-          customer_data[self.GENERIC_LIST] = self._generate_list_data_structure()
-        list_data = customer_data[self.GENERIC_LIST]
-
-      if data.get(self.EMAIL):
-        if self.IS_DATA_ENCRYPTED:
-          list_data['emails'].append({'hashedEmail': data[self.EMAIL]})
-        else:
-          list_data['emails'].append({'hashedEmail': self._normalize_and_sha256(data[self.EMAIL])})
-
-      if data.get(self.PHONE):
-        if self.IS_DATA_ENCRYPTED:
-          list_data['phones'].append({'hashedPhoneNumber': data[self.PHONE]})
-        else:
-          list_data['phones'].append(
-              {'hashedPhoneNumber': self._normalize_and_sha256(data[self.PHONE])})
-
-      if data.get(self.MOBILE_ID):
-        list_data['mobile_ids'].append({'mobileId': data[self.MOBILE_ID]})
-      if data.get(self.USER_ID):
-        list_data['user_ids'].append({'userId': data[self.USER_ID]})
-      if (data.get(self.FIRST_NAME) and data.get(self.LAST_NAME) and
-          data.get(self.COUNTRY_CODE) and data.get(self.ZIP_CODE)):
-        address = {}
-        if self.IS_DATA_ENCRYPTED:
-          address['hashedFirstName'] = data[self.FIRST_NAME]
-          address['hashedLastName'] = data[self.LAST_NAME]
-        else:
-          address['hashedFirstName'] = self._normalize_and_sha256(data[self.FIRST_NAME])
-          address['hashedLastName'] = self._normalize_and_sha256(data[self.LAST_NAME])
-        address['CountryCode'] = data[self.COUNTRY_CODE]
-        address['ZipCode'] = data[self.ZIP_CODE]
-        list_data['addresses'].append(address)
-
-      line_count += 1
->>>>>>> b358f954
 
 
 class BQToCM(AWWorker, BQWorker):
@@ -1337,7 +1192,6 @@
     }
     result = user_list_service.get(selector)
     if result['entries']:
-<<<<<<< HEAD
       user_list = result['entries'][0]
       self.log_info('User list "%s" with ID = %d was found.',
                     user_list['name'], user_list['id'])
@@ -1379,42 +1233,6 @@
                                                    'v201809')
     user_list_id = self._get_user_list(user_list_service)
     # Flow control to keep calls within usage limits.
-=======
-      self.log_info(
-          'The user list %s is already created and its info was retrieved.',
-          list_name)
-      user_list_id = result['entries'][0]['id']
-    else:
-      self.log_info('The user list %s will be created.', list_name)
-      user_list = {
-          'xsi_type': 'CrmBasedUserList',
-          'name': list_name,
-          'description': 'This is a list of users uploaded from Adwords API',
-          # CRM-based user lists can use a membershipLifeSpan of 10000 to indicate
-          # unlimited; otherwise normal values apply.
-          'membershipLifeSpan': 10000,
-          'uploadKeyType': 'CONTACT_INFO'
-      }
-      # Create an operation to add the user list.
-      operations = [{'operator': 'ADD', 'operand': user_list}]
-      result = user_list_service.mutate(operations)
-      user_list_id = result['value'][0]['id']
-
-    members = []
-    if customer_data['emails']:
-      members.extend(customer_data['emails'])
-    if customer_data['phones']:
-      members.extend(customer_data['phones'])
-    if customer_data['mobile_ids']:
-      members.extend(customer_data['mobile_ids'])
-    if customer_data['user_ids']:
-      members.extend(customer_data['user_ids'])
-    if customer_data['addresses']:
-      members.extend(customer_data['addresses'])
-
-    total_uploaded = 0
-    # Flow control to keep calls within usage limits
->>>>>>> b358f954
     self.log_info('Starting upload.')
     for i in range(0, len(members), self._MAX_ITEMS_PER_CALL):
       members_to_upload = members[i:i + self._MAX_ITEMS_PER_CALL]
@@ -1443,10 +1261,9 @@
     self._bq_setup()
     self._table.reload()
     page_token = self._params.get('bq_page_token', None)
-    page_iterator = self.retry(self._table.fetch_data, max_retries=1)(
+    page_iterator = self.retry(self._table.fetch_data)(
         max_results=self.BQ_BATCH_SIZE,
         page_token=page_token)
-<<<<<<< HEAD
     page = next(page_iterator.pages)
     self._process_page(page)
     # Update the page token reference for the next iteration.
@@ -1454,166 +1271,119 @@
     if page_token:
       self._params['bq_page_token'] = page_token
       self._enqueue(self.__class__.__name__, self._params, 0)
-=======
-
-    enqueued_jobs_count = 0
-    for query_page in query_iterator.pages:  # pylint: disable=unused-variable
-      # Enqueue job for this page
-      worker_params = self._params.copy()
-      worker_params['bq_page_token'] = page_token
-      worker_params['bq_batch_size'] = self.BQ_BATCH_SIZE
-      self._enqueue('BQToCMProcessor', worker_params, 0)
-      enqueued_jobs_count += 1
-
-      # Updates the page token reference for the next iteration.
-      page_token = query_iterator.next_page_token
-
-      # Spawns a new job to schedule the remaining pages.
-      if (enqueued_jobs_count >= self.MAX_ENQUEUED_JOBS
-          and page_token is not None):
-        worker_params = self._params.copy()
-        worker_params['bq_page_token'] = page_token
-        self._enqueue(self.__class__.__name__, worker_params, 0)
-        return
-
-  def _check_global_params(self):
-    """If one or more global params are missing, we need to raise an exception and alert the user"""
-    if \
-    not self._params['client_id'] \
-    or self._params['client_id']=="" \
-    or not self._params['client_secret'] \
-    or self._params['client_secret']=="" \
-    or not self._params['google_ads_refresh_token'] \
-    or self._params['google_ads_refresh_token']=="" \
-    or not self._params['developer_token'] \
-    or self._params['developer_token']=="":
-      raise WorkerException("One or more global parameters are missing.")
-
-
-class BQToCMProcessor(BQWorker, CustomerMatchWorker):
-  """Worker pushing to Customer Match the first page only of a query"""
-
-  def _process_query_results(self, query_data, query_schema):
-    """Sends event hits from query data."""
-    fields = [f.name for f in query_schema]
-    payload_list = []
-    customer_data = self._read_query_data(query_data, fields)
-    for name in customer_data:
-        self._upload_data(name, customer_data[name])
-
-
-  def _execute(self):
-    self._bq_setup()
-    self._table.reload()
-    page_token = self._params['bq_page_token'] or None
-    batch_size = self._params['bq_batch_size']
-    query_iterator = self.retry(self._table.fetch_data, max_retries=1)(
-        max_results=batch_size,
-        page_token=page_token)
-    query_first_page = next(query_iterator.pages)
-    self._process_query_results(query_first_page, query_iterator.schema)
-
-
-class ImportOfflineAppConversion(BQWorker):
-
-  PARAMS = [
-      ('link_id', 'string', True, '', 'Link ID'),
+
+
+class BQToAppConversionAPI(BQWorker):
+  """Worker that sends app conversions to App Conversion Tracking API."""
+
+  PARAMS = [
       ('bq_project_id', 'string', False, '', 'BQ Project ID'),
       ('bq_dataset_id', 'string', True, '', 'BQ Dataset ID'),
       ('bq_table_id', 'string', True, '', 'BQ Table ID'),
   ]
-  GLOBAL_SETTINGS = ['app_conversions_and_remarketing_developer_token']
+  GLOBAL_SETTINGS = ['app_conversion_api_developer_token']
   CONTENT_TYPE = 'application/json; charset=utf-8'
   HEADER_PARAMS = ['User_Agent', 'X_Forwarded_For']
   BODY_PARAM = 'app_event_data'
-  REQUIRED_PARAMS = ['rdid', 'id_type', 'lat', 'app_version',
-                     'os_version', 'sdk_version', 'timestamp',
-                     'dev_token', 'link_id', 'app_event_type']
+  REQUIRED_PARAMS = ['rdid', 'id_type', 'lat', 'app_version', 'os_version',
+                     'sdk_version', 'timestamp', 'link_id', 'app_event_type']
   OPTIONAL_PARAMS = ['value', 'app_event_name', 'currency_code', 'gclid']
-
-  def _send_url(self, headers, params, data):
-    """ Send API call given headers, parameters and extra data. Take ad_event_id
-    and attributed values and send appended params to make second API call """
-
-    response = requests.post('https://www.googleadservices.com/pagead/conversion/app/1.0',
-                             headers=headers, params=params, json=data)
-
+  API_URL = 'https://www.googleadservices.com/pagead/conversion/app/1.0'
+  # BigQuery batch size for querying results. Default to 10000.
+  BQ_BATCH_SIZE = int(10000)
+
+  def _send_api_requests(self, headers, params, body=None):
+    """Sends app conversion and cross-network attribution requests."""
+    response = requests.post(self.API_URL, headers=headers, params=params,
+                             json=body)
     if response.status_code != requests.codes.ok:
-      self.log_info(
-          'Failed to send event hit with status code (%s) and parameters: %s'
-          % (response.status_code, params)
+      self.log_warn(
+          'Failed to send app conversion request, status code %s.\n'
+          '  Headers: %s\n  Parameters: %s\n  Body: %s'
+          % (response.status_code, headers, params, body)
       )
-
+      return
     result = json.loads(response.text)
-
-    try:
-      params['ad_event_id'] = result['ad_events'][0]['ad_event_id']
-    except:
+    if not result['attributed']:
+      self.log_warn(
+          'App conversion was not attributed to Google Ads.\n'
+          '  Headers: %s\n  Parameters: %s\n  Body: %s\n  Errors: %s'
+          % (headers, params, body, result['errors'])
+      )
       return
 
-    params['attributed'] = result['attributed']
-
-    self._send_second_url(headers, params, data)
-
-  def _send_second_url(self, headers, params, data):
-    """ Send second API call using fields from first API call. """
-
-    second_response = requests.post(
-        'https://www.googleadservices.com/pagead/conversion/app/1.0/cross_network',
-        headers=headers, params=params, json=data)
-
-    if second_response.status_code != requests.codes.ok:
-      self.log_info(
-          'Failed to send event hit with status code (%s) and parameters: %s'
-          % (second_response.status_code, params)
+    self.log_info(
+        'App conversion was attributed to Google Ads.\n'
+        '  Headers: %s\n  Parameters: %s\n  Body: %s\n  Errors: %s'
+        % (headers, params, body, result['errors'])
+    )
+
+    params['ad_event_id'] = result['ad_events'][0]['ad_event_id']
+    params['attributed'] = 1
+    response = requests.post('%s/cross_network' % self.API_URL,
+                             headers=headers, params=params, json=body)
+    if response.status_code != requests.codes.ok:
+      self.log_warn(
+          'Failed to send cross-network attribution request, status code %s.\n'
+          '  Headers: %s\n  Parameters: %s\n  Body: %s'
+          % (response.status_code, headers, params, body)
       )
 
-  def _process_query_results(self, query_data, query_schema):
-    """ For each row in the BigQuery table, check if we have the
-    required parameters and then check to see if we have any optional
-    parameters. If a required parameter is missing, warn the user of which
-    parameter. Create new dicts containing params and headers and for json
-    if we have app_event_data present. Send to _send_url method to fetch data
-    """
-
-    link_id = self._params['link_id']
-    dev_token = self._params['app_conversions_and_remarketing_developer_token']
-    fields = [field.name for field in query_schema]
-    for row in query_data:
-      data = dict(zip(fields, row))
-      data['dev_token'] = dev_token
-      data['link_id'] = link_id
-      try:
-        for req_param in self.REQUIRED_PARAMS + self.HEADER_PARAMS:
-          if data[req_param] is None:
-            self.log_info('Missing required fields')
-            raise ValueError((req_param, str(data)))
-      except KeyError as e:
-        self.log_error('Required field "%s" is missing' % e.message)
-        break
-      except ValueError as e:
-        self.log_warn('Required field "%s" is missing in the row %s', e.message)
-      params = {k: data[k] for k in self.REQUIRED_PARAMS + self.OPTIONAL_PARAMS
-                if k in data and data[k] is not None}
-      headers = {k.replace('_', '-'): data[k] for k in self.HEADER_PARAMS}
-      headers['Content-Type'] = self.CONTENT_TYPE
-
-      if self.BODY_PARAM in data and data[self.BODY_PARAM] is not None:
-        json = {self.BODY_PARAM: data[self.BODY_PARAM]}
+  def _process_page(self, page, fields):
+    """Send each row of a BQ table page as a single app conversion."""
+    for values in page:
+      row = dict(zip(fields, values))
+      headers = {'Content-Type': self.CONTENT_TYPE}
+      for param in self.HEADER_PARAMS:
+        if row[param] is not None:
+          headers[param.replace('_', '-')] = row[param]
+        else:
+          self.log_warn(
+              'Missing value for the required header "%s" in table "%s.%s"' % (
+                  param.replace('_', '-'), self._params['bq_dataset_id'],
+                  self._params['bq_table_id']))
+      params = {'dev_token': self._params['app_conversion_api_developer_token']}
+      for param in self.REQUIRED_PARAMS:
+        if row[param] is not None:
+          params[param] = row[param]
+        else:
+          self.log_warn(
+              'Missing value for the required param "%s" in table "%s.%s"' % (
+                  param, self._params['bq_dataset_id'],
+                  self._params['bq_table_id']))
+      for param in self.OPTIONAL_PARAMS:
+        if param in row and row[param] is not None:
+          params[param] = row[param]
+      if self.BODY_PARAM in row and row[self.BODY_PARAM] is not None:
+        body = {self.BODY_PARAM: row[self.BODY_PARAM]}
       else:
-        json = None
+        body = None
         headers['Content-Length'] = '0'
 
-      self._send_url(headers, params, json)
-
-  def _execute(self):
-    """ Executes worker by fetching table data. """
-
-    page_token = self._params.get('bq_page_token', None)
+      self._send_api_requests(headers, params, body)
+
+  def _execute(self):
+    """Fetch a BQ table page, process it, schedule self for the next page."""
+    if not self._params.get('app_conversion_api_developer_token'):
+      raise WorkerException('App Conversion API developer token is not '
+                            'specified in General Settings.')
     self._bq_setup()
     self._table.reload()
-    query_iterator = self.retry(self._table.fetch_data, max_retries=1)(
+    page_token = self._params.get('bq_page_token', None)
+    page_iterator = self.retry(self._table.fetch_data)(
+        max_results=self.BQ_BATCH_SIZE,
         page_token=page_token)
-    query_first_page = next(query_iterator.pages)
-    self._process_query_results(query_first_page, query_iterator.schema)
->>>>>>> b358f954
+    fields = [field.name for field in page_iterator.schema]
+    for param in self.REQUIRED_PARAMS + self.HEADER_PARAMS:
+      if param not in fields:
+        raise WorkerException(
+            'Required field "%s" not found in table "%s.%s"' % (
+                param, self._params['bq_dataset_id'],
+                self._params['bq_table_id']))
+    page = next(page_iterator.pages)
+    self._process_page(page, fields)
+    # Update the page token reference for the next iteration.
+    page_token = page_iterator.next_page_token
+    if page_token:
+      self._params['bq_page_token'] = page_token
+      self._enqueue(self.__class__.__name__, self._params, 0)