// Copyright 2018 Google Inc
//
// Licensed under the Apache License, Version 2.0 (the "License");
// you may not use this file except in compliance with the License.
// You may obtain a copy of the License at
//
//      http://www.apache.org/licenses/LICENSE-2.0
//
// Unless required by applicable law or agreed to in writing, software
// distributed under the License is distributed on an "AS IS" BASIS,
// WITHOUT WARRANTIES OR CONDITIONS OF ANY KIND, either express or implied.
// See the License for the specific language governing permissions and
// limitations under the License.

import { Injectable } from '@angular/core';
import { HttpClient } from '@angular/common/http';

@Injectable()
export class ApiService {

  protected host = this.getHost();
<<<<<<< HEAD
  protected options = {
    headers: { 'Content-Type': 'application/json' },
    params: {}
  };
=======
  protected options = new RequestOptions({ headers: new Headers() });
>>>>>>> 97ff5891

  constructor(protected http: HttpClient) { }

  // Trick for detection of api domain
  protected getHost() {
    const h = window.location.hostname;
    return h === 'localhost' ? `http://${h}:8080/api` : `https://${h}/api`;
  }

  protected handleError(error: any): Promise<any> {
    console.error('An error occurred', error); // for demo purposes only
    return Promise.reject((error.error && error.error.message) || error.message || error);
  }

  protected addContentTypeHeader() {
    this.options.headers.set('Content-Type', 'application/json');
  }

  protected removeContentTypeHeader() {
    this.options.headers.delete('Content-Type');
  }
}<|MERGE_RESOLUTION|>--- conflicted
+++ resolved
@@ -19,14 +19,9 @@
 export class ApiService {
 
   protected host = this.getHost();
-<<<<<<< HEAD
-  protected options = {
-    headers: { 'Content-Type': 'application/json' },
-    params: {}
+  protected options: any = {
+    headers: {}
   };
-=======
-  protected options = new RequestOptions({ headers: new Headers() });
->>>>>>> 97ff5891
 
   constructor(protected http: HttpClient) { }
 
@@ -42,10 +37,10 @@
   }
 
   protected addContentTypeHeader() {
-    this.options.headers.set('Content-Type', 'application/json');
+    this.options.headers['Content-Type'] = 'application/json';
   }
 
   protected removeContentTypeHeader() {
-    this.options.headers.delete('Content-Type');
+    delete this.options.headers['Content-Type'];
   }
 }