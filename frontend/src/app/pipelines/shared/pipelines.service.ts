// Copyright 2018 Google Inc
//
// Licensed under the Apache License, Version 2.0 (the "License");
// you may not use this file except in compliance with the License.
// You may obtain a copy of the License at
//
//      http://www.apache.org/licenses/LICENSE-2.0
//
// Unless required by applicable law or agreed to in writing, software
// distributed under the License is distributed on an "AS IS" BASIS,
// WITHOUT WARRANTIES OR CONDITIONS OF ANY KIND, either express or implied.
// See the License for the specific language governing permissions and
// limitations under the License.

import { Injectable } from '@angular/core';

import { ApiService } from 'app/api.service';

@Injectable()
export class PipelinesService extends ApiService {

  private url = `${this.getHost()}/pipelines`;

  getPipelines() {
    this.removeContentTypeHeader();
    return this.http.get(this.url, this.options)
                    .toPromise()
                    .catch(this.handleError);
  }

  getPipeline(id) {
    this.removeContentTypeHeader();
    return this.http.get(this.getPipelineUrl(id))
                    .toPromise()
                    .catch(this.handleError);
  }

  addPipeline(pipeline) {
    this.addContentTypeHeader();
    return this.http.post(this.url, JSON.stringify(pipeline), this.options)
                    .toPromise()
                    .catch(this.handleError);
  }

  updatePipeline(pipeline) {
    this.addContentTypeHeader();
    return this.http.put(this.getPipelineUrl(pipeline.id), JSON.stringify(pipeline), this.options)
                    .toPromise()
                    .catch(this.handleError);
  }

  deletePipeline(id) {
    this.removeContentTypeHeader();
    return this.http.delete(this.getPipelineUrl(id))
                    .toPromise()
                    .catch(this.handleError);
  }

  startPipeline(id) {
    this.addContentTypeHeader();
    return this.http.post(this.getPipelineUrl(id) + '/start', {}, this.options)
                    .toPromise()
                    .catch(this.handleError);
  }

  stopPipeline(id) {
    this.addContentTypeHeader();
    return this.http.post(this.getPipelineUrl(id) + '/stop', {}, this.options)
                    .toPromise()
                    .catch(this.handleError);
  }

  importPipeline(file: File) {
    const formData: FormData = new FormData();
    formData.append('upload_file', file, file.name);
<<<<<<< HEAD
=======
    this.removeContentTypeHeader();
>>>>>>> 97ff5891
    return this.http.post(this.url + '/import', formData)
                    .toPromise()
                    .catch(this.handleError);
  }

  exportPipeline(id) {
<<<<<<< HEAD
    return this.http.get(this.getPipelineUrl(id) + '/export', {observe: 'response'})
=======
    this.removeContentTypeHeader();
    return this.http.get(this.getPipelineUrl(id) + '/export')
>>>>>>> 97ff5891
                    .toPromise()
                    .catch(this.handleError);
  }

  updateRunOnSchedule(id, run_on_schedule) {
    this.addContentTypeHeader();
    return this.http.patch(this.getPipelineUrl(id) + '/run_on_schedule', {run_on_schedule: run_on_schedule}, this.options)
                    .toPromise()
                    .catch(this.handleError);
  }

  private getPipelineUrl(id) {
    return this.url + '/' + id;
  }

  getLogs(id, params) {
    const url = this.getPipelineUrl(id) + '/logs';
<<<<<<< HEAD
    // for (const k of Object.keys(params)) {
    //   if (!this.options.params.has(k)) {
    //     this.options.params.set(k, params[k]);
    //   }
    // }
    this.options.params = Object.assign({}, params, this.options.params);

=======
    const p = new URLSearchParams();
    for (const k of Object.keys(params)) {
      if (params[k] !== null) {
        p.set(k, params[k]);
      }
    }

    this.options.search = p;
    this.removeContentTypeHeader();
>>>>>>> 97ff5891
    return this.http.get(url, this.options)
                    .toPromise()
                    .catch(this.handleError);
  }

}<|MERGE_RESOLUTION|>--- conflicted
+++ resolved
@@ -73,22 +73,15 @@
   importPipeline(file: File) {
     const formData: FormData = new FormData();
     formData.append('upload_file', file, file.name);
-<<<<<<< HEAD
-=======
     this.removeContentTypeHeader();
->>>>>>> 97ff5891
     return this.http.post(this.url + '/import', formData)
                     .toPromise()
                     .catch(this.handleError);
   }
 
   exportPipeline(id) {
-<<<<<<< HEAD
+    this.removeContentTypeHeader();
     return this.http.get(this.getPipelineUrl(id) + '/export', {observe: 'response'})
-=======
-    this.removeContentTypeHeader();
-    return this.http.get(this.getPipelineUrl(id) + '/export')
->>>>>>> 97ff5891
                     .toPromise()
                     .catch(this.handleError);
   }
@@ -105,26 +98,16 @@
   }
 
   getLogs(id, params) {
-    const url = this.getPipelineUrl(id) + '/logs';
-<<<<<<< HEAD
-    // for (const k of Object.keys(params)) {
-    //   if (!this.options.params.has(k)) {
-    //     this.options.params.set(k, params[k]);
-    //   }
-    // }
-    this.options.params = Object.assign({}, params, this.options.params);
-
-=======
-    const p = new URLSearchParams();
+    const url = this.getPipelineUrl(id) + '/logs'
+    const p = {};
     for (const k of Object.keys(params)) {
       if (params[k] !== null) {
-        p.set(k, params[k]);
+        p[k] = params[k];
       }
     }
 
-    this.options.search = p;
+    this.options.params = p;
     this.removeContentTypeHeader();
->>>>>>> 97ff5891
     return this.http.get(url, this.options)
                     .toPromise()
                     .catch(this.handleError);
